---
title: Multipath schedulers
abbrev: Multipath schedulers
docname: draft-bla-schedulers-00
date: 2020-01-30
category: exp

ipr: trust200902
area: IRTF
workgroup: ICCRG Working Group
keyword: Internet-Draft

coding: us-ascii
stand_alone: yes
pi: [toc, sortrefs, symrefs]

author:
 -
  ins: O. Bonaventure
  name: Olivier Bonaventure
  organization: UCLouvain
  email: Olivier.Bonaventure@uclouvain.be
 -
  ins: M. Piraux
  name: Maxime Piraux
  organization: UCLouvain
  email: Maxime.Piraux@uclouvain.be
 -
  ins: Q. De Coninck
  name: Quentin De Coninck
  organization: UCLouvain
  email: quentin.deconinck@uclouvain.be
 -
  ins: M. Baerts
  name: Matthieu Baerts
  organization: Tessares
  email: Matthieu.Baerts@tessares.net
 -
  ins: C. Paasch
  name: Christoph Paasch
  organization: Apple
  email: cpaasch@apple.com
 -            
  ins: M. Amend
  name: Markus Amend
  organization: Deutsche Telekom
  email: markus.amend@telekom.de

normative:

informative:
  RFC6824:
  RFC2119:
  RFC8174:
  RFC6356:
  I-D.tuexen-tsvwg-sctp-multipath:
  I-D.deconinck-quic-multipath:
  I-D.amend-tsvwg-multipath-dccp:
  TS23501:
    author:
      - ins: 3GPP (3rd Generation Partnership Project)
    title: Technical Specification Group Services and System Aspects; System Architecture for the 5G System; Stage 2 (Release 16)
    date: 2019
    target: https://www.3gpp.org/ftp/Specs/archive/23_series/23.501/
  IETFJ16:
    author:
      - ins: O. Bonaventure
      - ins: S. Seo
    title: Multipath TCP Deployment
    seriesinfo: IETF Journal, Fall 2016
  ACMCS14:
    author:
     - ins: C. Paasch
     - ins: S. Ferlin
     - ins: O. Alay
     - ins: O. Bonaventure
    title: Experimental Evaluation of Multipath TCP Schedulers
    seriesinfo: Proceedings of the 2014 ACM SIGCOMM workshop on Capacity sharing workshop
  NSDI12:
    author:
     - ins: C. Raiciu
     - ins: C. Paasch
     - ins: S. Barre
     - ins: A. Ford
     - ins: M. Honda
     - ins: F. Duchene
     - ins: O. Bonaventure
     - ins: M. Handley
    title: How Hard Can It Be? Designing and Implementing a Deployable Multipath TCP
    seriesinfo: 9th USENIX Symposium on Networked Systems Design and Implementation (NSDI 12)
  TODO:
    author:
     - ins: To be provided
    title: Some title
    seriesinfo: somewhere

--- abstract

This document proposes a series of abstract packet schedulers for
multipath transport protocols equipped with a congestion controller.

--- middle


# Introduction  {#intro}

The Internet was designed under the implicit assumption that hosts are
equipped with a single network interface while routers are equipped with several
ones. Under this assumption, an Internet host is usually
identified by the IP address of its network interface.

This assumption does not hold anymore today for two reasons. First,
a growing fraction of the Internet hosts are equipped with several network
interfaces, usually through different datalink networks. These multihomed
hosts are reachable via different IP addresses. Second, a growing
fraction of the hosts that are attached through a single network interface are
dual-stack and are thus reachable over both IPv4 and IPv6.

Several Internet transport protocols have been extended to leverage the
different paths that are exposed on such hosts: Multipath TCP {{RFC6824}}, the
load sharing extensions to SCTP {{I-D.tuexen-tsvwg-sctp-multipath}}, Multipath 
DCCP {{I-D.amend-tsvwg-multipath-dccp}} and
Multipath QUIC {{I-D.deconinck-quic-multipath}}. These multipath transport
protocols differ in the way they are organized and exchange control information
and user data. However, they all include algorithms to handle three problems
that any multipath transport protocol needs to solve:

 - Congestion controller
 - Path manager
 - Packet scheduler
 - Packet re-assembly

From a congestion control viewpoint, the main concern for a multipath transport
protocol is that a multipath connection should not be unfair to single-path
transport connections that share a common bottleneck. This problem can be solved
by coupling the congestion windows of the different paths. The solution proposed
in {{RFC6356}} is applicable to any transport protocol. Beside providing fairness, 
congestion control can also be a valuable input for different kind of traffic
distribution algorithm within a packet scheduler. Typically metrics like RTT and
available capacity can be derived.

A multipath transport protocol uses different flows during the lifetime of a
connection. The Path Manager contains the logic that regulates the
creation/deletion of these flows. This logic usually depends on the
requirements of the application that uses the multipath transport. Some
applications use multipath in failover situations. In this case, the connection
can use one path and the path manager can create another path when the primary
one fails. An application that wishes to share its load among different paths
can request the path manager to establish different paths in order to
simultaneously use them during the connection. Many path managers have been
proposed in the literature {{TODO}}, but these are outside the scope of this
document.

[comment]: # (OB: It would probably make sense to write such a document on path managers as well; MA: Agree)


The packet scheduler is the generic term for the algorithm that selects the
path that will be used to transmit each packet on a multipath connection. This
logic is obviously only useful when there are at least two active paths for
a given multipath transport connection. A variety of packet schedulers have
been proposed in the literature {{TODO}} and implemented in multipath transport
protocols. Experience with multipath transport protocols shows that the
packet scheduler can have a huge impact on the performance achieved by
such protocols.

Packet re-assembly or re-ordering in multipath transport has the functionality
to equalize the effect of packet scheduling across paths with different
characteristics and restore the original packet order to a certain extent. Obviously, 
packet re-assembly is the counterpart of packet scheduling and located at the 
far end of the multipath transport. However, packet scheduling schemes exists 
which render the re-assembly superfluous or lowering at least its effort.

[comment]: # (MA: It would probably make sense to write such a document on packet re-assembly as well. This becomes crucial for any unreliable MP protocol.)

In this document, we document a series of multipath packet schedulers that
are known to provide performance that matches well the requirements of specific
applications. To describe these packet schedulers, we assume an
abstract transport that is briefly presented in {{abstract}}. We then describe
the different schedulers in {{schedulers}}. To keep the description as simple
and intuitive as possible, we assume here multipath connections that are
composed of two paths, a frequent deployment scenario for multipath transport.
This does not restrict the proposed schedulers to using only two paths.
Implementations are encouraged to support more than 2 paths. We leave the
discussion on how to adapt these abstract schedulers to concrete multipath
transport protocols in companion drafts {{TODO}}.


# An abstract multipath transport protocol {#abstract}

For simplicity, we assume a multipath transport protocol which can send packets
over different paths. Some protocols such as Multipath TCP {{RFC6824}} support
active and backup paths. We do not assume this in this
document and leave the impact of these active/backup paths in specific
documents.

Furthermore, we assume that there are exactly two active paths for
the presentation of the packet schedulers. We consider that a path is active as
long as it supports the transmission of packets. A Multipath TCP subflow over
which any of the FIN or RST flags were set is not considered as an active path.

[comment]: # (MA: What about RTO?)


We assume that the transport protocol maintains one congestion controller per
path as in {{RFC6356}}. We do not assume a specific congestion controller,
but assume that it can be queried by the packet scheduler to verify whether
a packet of length l would be blocked or not by the congestion control scheme.
A window-based congestion controller such as {{RFC6356}} can block a packet
from being transmitted for some time when its congestion window is full. The
same applies to a rate-based congestion controller although the latter could
indicate when the packet could be accepted while the former cannot.

We assume that the multipath transport protocol maintains some state at the
connection level and at the path level. On both level, the multipath
transport protocol will maintain send and receive windows, and a Maximum
<<<<<<< HEAD
Segment Size that is negotiated at connection establishment.
=======
Segment Size that is negotiated at connection establishment. 

[comment]: # (MA: Linking send and rcv window to a reliable protocol is misleading for MP-QUIC and Datagram or MP-DCCP. Also do not considering path level and linking to connection level only will prevent any path scheduling)

>>>>>>> 89b1a852
It may also contain some information that is specific to the
application (e.g. total amount of data sent or received) and information about
non-active flows. At the path level, we expect that the multipath transport
protocol will maintain a accurate estimation of the round-trip-time over that
path, possibly a send/receive window, per path MTU information, the state of the
congestion controller, and optionally information that is specific to the
application or the packet scheduler (e.g. priority for one path over another
one).

[comment]: # (To be continued and updated)

# Conventions and Definitions

The key words "MUST", "MUST NOT", "REQUIRED", "SHALL", "SHALL NOT",
"SHOULD", "SHOULD NOT", "RECOMMENDED", "NOT RECOMMENDED", "MAY", and
"OPTIONAL" in this document are to be interpreted as described in BCP 14
{{RFC2119}}{{RFC8174}} when, and only when, they appear in all capitals,
as shown here.

# Packet scheduling challenges {#challenges}

Packet scheduling tries to balance different quality of service goals with
different constraints of the paths. The balance depends on which of the goals
or constraints is the primary factor for the experience the application is
aiming for. In the following we list these goals and constraints and conclude
by how they can influence each other.

Each path can be subject to a different cost when transmitting data. For example,
a path can introduce a per-byte monetary cost for the transmission (e.g., metered
cellular link). Another cost can be the power consumption when transmitting or
receiving data. These costs are imposing restrictions on when a path can be used
compared to the lower-cost path.

A goal for many applications is to reduce the latency of their transaction. With
multiple paths, each path can have a significantly different latency compared to
the other paths. It is thus crucial to schedule the traffic on a path such that
the latency requirements of the application are satisfied.

Achieving high throughput is another goal of many applications. Streaming applications
often require a minimum bitrate to sustain playback. The scheduler should try to
achieve this bitrate to allow for a flawless streaming experience. Beyond that,
adaptive streaming requires also a more stable throughput experience to ensure
that the bitrate of the video stream is consistent.

Finally, transport protocols impose a receive-window that signals to the sender
how much data the application is willing to receive. When the paths have a large
latency difference, a multipath transport can quickly become receive-window limited.
This limitation comes from the fact that a packet might have been sent on a
high-latency path. If the transport imposes in-order delivery of the data, the
receiver needs to wait to receive this packet over the high-latency path before
providing it to the application. The sender will thus become receive-window limited
and may end up under-utilizing the low-latency path. This can become a major
challenge when trying to achieve high throughput.


All of these quality of service goals and constraints need to be balanced against
each other. A scheduler might decide to trade latency for higher throughput. Or
reduce the throughput with the goal of reducing the cost.


# Packet schedulers {#schedulers}

The packet scheduler is executed every time a packet needs to be transmitted
by the multipath transport protocol. A packet scheduler can consider three
different types of packets:

 - packets that carry new user data
 - packets that carry previously transmitted user data
 - packets that only carry control information (e.g., acknowledgements, address advertisements)

<<<<<<< HEAD
In Multipath TCP, the packet scheduler is only used for packets that carry data.
Multipath TCP will typically return acknowledgements on the same path as the one over which data packets were
=======
In Multipath TCP, the packet scheduler is only used for packets that carry data. Multipath TCP will typically return acknowledgements on the same path as the one over which data packets were
>>>>>>> 89b1a852
received. For Multipath QUIC, the situation is different since Multipath QUIC
can acknowledge over one path data that was previously received over another path.
In Multipath TCP, this is only partially possible. The subflow level
acknowledgements must be sent on the subflow where the data was received while
the data-level acknowledgements can be sent over any subflow.


## Round-Robin

We use the Round-Robin scheduler as a simple example to illustrate how a packet
scheduler can be specified, but do not recommend its usage. Experiments with
Multipath TCP {{ACMCS14}} indicate that it does not provide good performance.

This packet scheduler uses one additional state at the connection level:
last_path. This stores the identifier of the last path that was used to send a
packet. We assume that the paths are identified by an integer. The scheduler is
defined by the pseudocode shown in {{fig-rr}}.


~~~~~~~~~~~~~~~~~~~~~~~~~~~

Packet Arrival:  # data packet of length l
begin:
  last_path++  # select next path
  if(not_blocked(path[last_path])):
        send packet over last_path
  else:
        goto begin: # try next path

~~~~~~~~~~~~~~~~~~~~~~~~~~~
{: #fig-rr title="A simple Round Robin scheduler"}

This scheduler does not distinguish between the different types of packets. It
iterates over the available paths and sends over the ones whose congestion
window is open.


## Strict Priority

[comment]: # (OB: Path 0 has a higher priority than path one, with congestion window)

## Delay threshold

[comment]: # (OB: Path 0 has a higher priority than path one, path one is used if packets has been delayed by more than threshold in transport entity)


## Lowest round-trip-time first

<<<<<<< HEAD
The Lowest round-trip-time first scheduler's goal is to minimize latency for
short flows while at the same time achieving high throughput for long flows {{ACMCS14}}.
To handle the latency differences across the paths when being limited by the
receive-window, this scheduler deploys a fast-reinjection mechanism to quickly
recover from the head-of-line blocking.

At each round, the scheduler iterates over the list of paths that are eligible
for transmission. To decide whether or not a path a few conditions need to be
satisfied:

 - The congestion window needs to provide enough space for the segment
 - The path is not in fast-recovery or experiencing retransmission timeouts

Among all the eligible paths, the scheduler will choose the path with the
lowest RTT and transmit the segment with the new data on that path.

To handle head-of-line blocking situations when the paths have a large delay
difference the scheduler uses a strategy of opportunistic retransmission and
path penalization as described in {{NSDI12}.

Opportunistic retransmission kicks in whenever a path is eligible for transmission
but the receive-window advertised by the receiver prevents the sender from transmitting
new data. In that case the sender can transmit previously transmitted data over the
eligible path. To overcome the head-of-line blocking the sender will thus transmit
the packet at the head of the transmission queue over this faster path (if it
hasn't been transmitted on this particular path yet). This packet has thus a
chance to quickly reach the receiver and fill the hole created by the head-of-line
blocking.

Whenever the previously mentioned mechanism kicks in, it is and indication that
the path's round-trip-time is too high to allow the path with the lower RTT to
fully use its capacity. We thus should reduce the transmission rate on this path.
This mechanism is called penalization and is achieved by dividing the congestion
window by 2.

[comment]: # (CP: pseudocode)
=======
[comment]: # (OB: always send data over the path with the lowest rtt)


## Out-of-order transmission for in-order arrival 

[comment]: # (MA: overload fastest path to match latency of slower path; avoids ideally re-ordering)

>>>>>>> 89b1a852

~~~~~~~~~~~~~~~~~~~~~~~~~~~

ASCII figure

~~~~~~~~~~~~~~~~~~~~~~~~~~~
{: #fig-ascii title="A simple figure"}
<|MERGE_RESOLUTION|>--- conflicted
+++ resolved
@@ -213,14 +213,11 @@
 We assume that the multipath transport protocol maintains some state at the
 connection level and at the path level. On both level, the multipath
 transport protocol will maintain send and receive windows, and a Maximum
-<<<<<<< HEAD
-Segment Size that is negotiated at connection establishment.
-=======
 Segment Size that is negotiated at connection establishment. 
 
 [comment]: # (MA: Linking send and rcv window to a reliable protocol is misleading for MP-QUIC and Datagram or MP-DCCP. Also do not considering path level and linking to connection level only will prevent any path scheduling)
 
->>>>>>> 89b1a852
+
 It may also contain some information that is specific to the
 application (e.g. total amount of data sent or received) and information about
 non-active flows. At the path level, we expect that the multipath transport
@@ -291,12 +288,7 @@
  - packets that carry previously transmitted user data
  - packets that only carry control information (e.g., acknowledgements, address advertisements)
 
-<<<<<<< HEAD
-In Multipath TCP, the packet scheduler is only used for packets that carry data.
-Multipath TCP will typically return acknowledgements on the same path as the one over which data packets were
-=======
 In Multipath TCP, the packet scheduler is only used for packets that carry data. Multipath TCP will typically return acknowledgements on the same path as the one over which data packets were
->>>>>>> 89b1a852
 received. For Multipath QUIC, the situation is different since Multipath QUIC
 can acknowledge over one path data that was previously received over another path.
 In Multipath TCP, this is only partially possible. The subflow level
@@ -345,7 +337,7 @@
 
 ## Lowest round-trip-time first
 
-<<<<<<< HEAD
+
 The Lowest round-trip-time first scheduler's goal is to minimize latency for
 short flows while at the same time achieving high throughput for long flows {{ACMCS14}}.
 To handle the latency differences across the paths when being limited by the
@@ -382,15 +374,13 @@
 window by 2.
 
 [comment]: # (CP: pseudocode)
-=======
-[comment]: # (OB: always send data over the path with the lowest rtt)
 
 
 ## Out-of-order transmission for in-order arrival 
 
 [comment]: # (MA: overload fastest path to match latency of slower path; avoids ideally re-ordering)
 
->>>>>>> 89b1a852
+
 
 ~~~~~~~~~~~~~~~~~~~~~~~~~~~
 
